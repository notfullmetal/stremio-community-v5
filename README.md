--- conflicted
+++ resolved
@@ -1,4 +1,3 @@
-<<<<<<< HEAD
 <p align="center">
   <img src="https://www.stremio.com/website/stremio-logo-small.png" alt="Stremio Web Desktop Logo" width="200" />
 </p>
@@ -67,122 +66,4 @@
 2. 🚀 **Linux, macOS**
 - Coming soon!
 
-> **⏳ Note:** Linux and Mac release will take considerable time as they need their own build with os specific technology's
-
-## 🔍 **Mpv Upscalers**
-
-- 🎥 **[Anime4k](https://github.com/bloc97/Anime4K)**
-    - ✅ Included by default.
-    - 🔢 Use `CTRL+1` - `CTRL+6` to enable shaders.
-    - ❌ Use `CTRL+0` to disable.
-
-- 🎨 **[AnimeJaNai](https://github.com/the-database/mpv-upscale-2x_animejanai)**
-    - ❌ Not included by default.
-    - 📥 Download from the **Stremio-Desktop-v5** [release tab](https://github.com/Zaarrg/stremio-desktop-v5) the `stremio-animejanai-3.x.x.7z` for Stremio and drop the content of the 7z into `%localAppData%\Programs\LNV\Stremio-5\` and `replace all`
-        - 🛠️ **Changes made:**
-            - Removed `mpvnet.exe` as Stremio is used as the player.
-            - Adjusted `mpv.conf` to work with Stremio.
-            - Adjusted `input.conf` to work with Stremio.
-    - ⌨️ **Possible Keybindings**
-        - 🎬 `CTRL+J` Show Upscaler Status
-        - 🛠️ `CTRL+E` Open AnimeJaNai ConfEditor
-        - ❌ `CTRL+0` Disable Upscaling
-        - 🔢 `SHIFT+1` - `SHIFT+3` Select Quality, Balanced or Performance Profiles
-        - ⚙️ `CTRL+1` - `CTRL+9` Switch between Custom Profiles
-        - 🔗 For more, check [AnimeJaNai](https://github.com/the-database/mpv-upscale-2x_animejanai)
-
-> **⏳ Note:** When using AnimeJaNai on first playback Stremio will be unresponsive and a console will open to build the model via e.g. TensorRT. You will need to wait until the console closes for playback to start. This happens only once per model.
-
-
-- 🚀 **Nvidia RTX and Intel VSR Scaling**
-    - ✅ Supported by using `mpv.conf`.
-    - ✍️ Modify in `%localAppData%\Programs\LNV\Stremio-5\` the ``portable_config/mpv.conf`` and add the line ``vf=d3d11vpp=scale=2:scaling-mode=nvidia`` more details [here](https://www.reddit.com/r/nvidia/comments/1foyl4n/mpv_player_v0390_adds_rtx_video_super_resolution/)
-
-## 🔍 **Mpv Addons**
-
-- 🎥 **[ThumbFast](https://github.com/po5/thumbfast)**
-    - 🔧 Go in the `Stremio-Dekstop-v5` Repo to ``utils/mpv/thumbfast`` or ``direct-link`` and download ``thumbfast.7z``. Drag and Drop the archive contents into ``%localAppData%\Programs\LNV\Stremio-5\``
-    - 📁 Works best with local files as there is no **network bottleneck**. U can `Drag and Drop` any local file into **Stremio** or right click ``Open With > Stremio``
-
-
-## ✨ **Stremio App**
-
-- 📁 **Local Files**
-    - Play any **local file** or **torrent** by `drag and dropping` or ``Open With > Stremio`` that mpv and ffmpeg support
-    - Play any **magnet** by `opening it via the browser` in Stremio or `copy pasting` it into the **Search Bar**
-
-- 🧩 **Browser Extensions**
-    - Add any Browser Extension to Stremio by dropping the ``unpacked`` Extension into ``portable_config/extensions``
-    - On Start Extensions from ``portable_config/extensions`` are loaded.
-    - 👉 **To install extension:**
-        1. Get the ``unpacked`` Extensions from``%localAppData%\Microsoft\Edge SxS\User Data\Default\Extensions``.
-        2. Here look for the `mainfest.json` for example ublock `{string-id}/1.62.0_0/manifest.json` as all the content beside is the extension
-        3. Now we can copy the contents of ``{string-id}/1.62.0_0`` to ``%localAppData%\Programs\LNV\Stremio-5\portable_config\extensions\ublock``
-        4. Important is that the ``mainfest.json`` is located directly in ``portable_config\extensions\ublock``
-        5. Done. Restart app and addon will be loaded. If loading fails check ``portable_config\errors-{date}.txt``
-
-- ⚙️ **App Settings**
-    - All App Settings can be adjusted with ``portable_config\stremio-settings.ini``
-    - Some options can be set by `right-clicking` on the **tray icon** as well.
-    - ⌨️ **Possible Settings**
-        - ❌ ``CloseOnExit`` Close app on exit instead of minimized to tray
-        - 🌓 ``UseDarkTheme`` Toggle dark theme
-        - 📏 ``ThumbFastHeight`` Enable thumbfast and set the thumbfast image height. This adjust the offset of the top left corner of the thumb. Meaning `100` will move the top left corner 100px up. `0` disables thumbfast
-        - 😴 ``PauseOnMinimize`` Pause playback on window minimize
-        - 👀 ``PauseOnLostFocus`` Pause playback on window loses focus
-        - 🔍 ``AllowZoom`` Allow zoom via `pinch action` or ``CTRL+Scroll``
-
-## 🎛️ **Mpv Configuration**
-
-Enhance your Stremio experience by customizing the MPV player settings. Below are the key configuration files and guidelines to help you get started:
-
-- 📁 **`mpv.conf` Location**
-    - The ``mpv.conf`` file can be found in the following location:
-        - **Installation Path:** ``%localAppData%\Programs\LNV\Stremio-5\portable_config\mpv.conf``
-        - **Shaders Folder:** Located within the installation directory ``..\Stremio-5\portable_config\shaders``.
-
-> **⏳ Note:** Any other configuration files can be just dropped into ``%localAppData%\Programs\LNV\Stremio-5\portable_config`` as this is the mpv ``config-dir`` like ``input.conf``. ``scripts`` or ``scripts-conf``
-
-- **🎹 Usage example in `input.conf` using [Anime4k](https://github.com/bloc97/Anime4K):**
-  ```shell
-  # Optimized shaders for higher-end GPU
-  CTRL+1 no-osd change-list glsl-shaders set "~~/shaders/Anime4K_Clamp_Highlights.glsl;~~/shaders/Anime4K_Restore_CNN_VL.glsl;~~/shaders/Anime4K_Upscale_CNN_x2_VL.glsl;~~/shaders/Anime4K_AutoDownscalePre_x2.glsl;~~/shaders/Anime4K_AutoDownscalePre_x4.glsl;~~/shaders/Anime4K_Upscale_CNN_x2_M.glsl"; show-text "Anime4K: Mode A (HQ)"
-  CTRL+2 no-osd change-list glsl-shaders set "~~/shaders/Anime4K_Clamp_Highlights.glsl;~~/shaders/Anime4K_Restore_CNN_Soft_VL.glsl;~~/shaders/Anime4K_Upscale_CNN_x2_VL.glsl;~~/shaders/Anime4K_AutoDownscalePre_x2.glsl;~~/shaders/Anime4K_AutoDownscalePre_x4.glsl;~~/shaders/Anime4K_Upscale_CNN_x2_M.glsl"; show-text "Anime4K: Mode B (HQ)"
-  CTRL+3 no-osd change-list glsl-shaders set "~~/shaders/Anime4K_Clamp_Highlights.glsl;~~/shaders/Anime4K_Upscale_Denoise_CNN_x2_VL.glsl;~~/shaders/Anime4K_AutoDownscalePre_x2.glsl;~~/shaders/Anime4K_AutoDownscalePre_x4.glsl;~~/shaders/Anime4K_Upscale_CNN_x2_M.glsl"; show-text "Anime4K: Mode C (HQ)"
-  CTRL+4 no-osd change-list glsl-shaders set "~~/shaders/Anime4K_Clamp_Highlights.glsl;~~/shaders/Anime4K_Restore_CNN_VL.glsl;~~/shaders/Anime4K_Upscale_CNN_x2_VL.glsl;~~/shaders/Anime4K_Restore_CNN_M.glsl;~~/shaders/Anime4K_AutoDownscalePre_x2.glsl;~~/shaders/Anime4K_AutoDownscalePre_x4.glsl;~~/shaders/Anime4K_Upscale_CNN_x2_M.glsl"; show-text "Anime4K: Mode A+A (HQ)"
-  CTRL+5 no-osd change-list glsl-shaders set "~~/shaders/Anime4K_Clamp_Highlights.glsl;~~/shaders/Anime4K_Restore_CNN_Soft_VL.glsl;~~/shaders/Anime4K_Upscale_CNN_x2_VL.glsl;~~/shaders/Anime4K_AutoDownscalePre_x2.glsl;~~/shaders/Anime4K_AutoDownscalePre_x4.glsl;~~/shaders/Anime4K_Restore_CNN_Soft_M.glsl;~~/shaders/Anime4K_Upscale_CNN_x2_M.glsl"; show-text "Anime4K: Mode B+B (HQ)"
-  CTRL+6 no-osd change-list glsl-shaders set "~~/shaders/Anime4K_Clamp_Highlights.glsl;~~/shaders/Anime4K_Upscale_Denoise_CNN_x2_VL.glsl;~~/shaders/Anime4K_AutoDownscalePre_x2.glsl;~~/shaders/Anime4K_AutoDownscalePre_x4.glsl;~~/shaders/Anime4K_Restore_CNN_M.glsl;~~/shaders/Anime4K_Upscale_CNN_x2_M.glsl"; show-text "Anime4K: Mode C+A (HQ)"
-  
-  CTRL+0 no-osd change-list glsl-shaders clr ""; show-text "GLSL shaders cleared"
-  ```
-> **⏳ Note:** Some keys might not work as key presses are converted from js event.codes to literal values for mpv
-
-## ⚙️ **Start Arguments**
-Use these extra arguments when launching the application:
-
-| Argument                    | Example                                               | Description                                                                                               |
-|-----------------------------|-------------------------------------------------------|-----------------------------------------------------------------------------------------------------------|
-| --webui-url=                | --webui-url=https://web.stremio.com/                  | Loads web ui from `https://web.stremio.com/`                                                              |
-| --streaming-server-disabled |                                                       | Disable auto start of  `streamio-server`, Default behaviour in prod
-| --autoupdater-force-full    |                                                       | Forces Autoupdate to always do a `full-update` rather than `partial`                                      |
-| --autoupdater-endpoint=     | --autoupdater-endpoint==https://verison.mydomain.com/ | Overrides default checking endpoint for the autoupdater                                                   |
-
-> **⏳ Note:** By default will use as ``webui-url`` the [stremio-web-shell](https://github.com/Zaarrg/stremio-web-shell-fixes) web-ui hosted [here](https://zaarrg.github.io/stremio-web-shell-fixes/#/) which includes fixes to run smoothly with qt6
-
-## 📚 **Guide / Docs**
-If you want to build this app yourself, check the “[docs](https://github.com/Zaarrg/stremio-desktop-v5/tree/master/docs)” folder in this repository for setup instructions and additional information.
-
-## ⚠️ **Disclaimer**
-This project is not affiliated with **Stremio** in any way.
-
-## 🤝 **Support Development**
-If you enjoy this project and want to support further development, consider [buying me a coffee](https://ko-fi.com/zaarrg). Your support means a lot! ☕
-
-<p align="center">
-  <strong>⭐ Made with ❤️ by <a href="https://github.com/Zaarrg">Zaarrg</a> ⭐</strong>
-</p>
-=======
-## WebView2 Rewrite
-
-- WebView2 Rewrite. Release soon, coming week or 2. Full MPV, HDR, UPSCALING, Nvidia RTX and Intel VSR Scaling, Picture in Picture, Local Files support!
->>>>>>> da2ecab7
+> **⏳ Note:** Linux and Mac release will take considerable time as they need their own build with os specific technology's